--- conflicted
+++ resolved
@@ -55,19 +55,11 @@
 
 
 ## Copy .pc files to target-specific names
-<<<<<<< HEAD
-gtk+-x11-3.0.pc gtk+-win32-3.0.pc gtk+-quartz-3.0.pc gtk+-broadway-3.0.pc: gtk+-3.0.pc
+gtk+-x11-3.0.pc gtk+-win32-3.0.pc gtk+-quartz-3.0.pc gtk+-broadway-3.0.pc gtk+-wayland-3.0.pc: gtk+-3.0.pc
 	rm -f $@ && \
 	cp gtk+-3.0.pc $@
 
-gdk-x11-3.0.pc gdk-win32-3.0.pc gdk-quartz-3.0.pc gdk-broadway-3.0.pc: gdk-3.0.pc
-=======
-gtk+-x11-3.0.pc gtk+-win32-3.0.pc gtk+-quartz-3.0.pc gtk+-wayland-3.0.pc: gtk+-3.0.pc
-	rm -f $@ && \
-	cp gtk+-3.0.pc $@
-
-gdk-x11-3.0.pc gdk-win32-3.0.pc gdk-quartz-3.0.pc gdk-wayland-3.0.pc: gdk-3.0.pc
->>>>>>> fcd58b0f
+gdk-x11-3.0.pc gdk-win32-3.0.pc gdk-quartz-3.0.pc gdk-broadway-3.0.pc gdk-wayland-3.0.pc: gdk-3.0.pc
 	rm -f $@ && \
 	cp gdk-3.0.pc $@
 
