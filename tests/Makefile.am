## Makefile.am for gtk+/tests
include $(top_srcdir)/Makefile.decl

INCLUDES =				\
	-I$(top_srcdir)			\
	-I$(top_builddir)/gdk		\
	-I$(top_srcdir)/gdk		\
	-DGDK_DISABLE_DEPRECATED	\
	-DGTK_DISABLE_DEPRECATED	\
	$(GTK_DEBUG_FLAGS)		\
	$(GTK_DEP_CFLAGS)		\
	$(GDK_DEP_CFLAGS)

DEPS =									\
	$(top_builddir)/gdk/$(gdktargetlib)				\
	$(top_builddir)/gtk/$(gtktargetlib)

LDADDS =								\
	$(top_builddir)/gdk/$(gdktargetlib)				\
	$(top_builddir)/gtk/$(gtktargetlib)				\
	$(GTK_DEP_LIBS)							\
	-lm

if USE_X11
testsocket_programs = testsocket testsocket_child
endif

noinst_PROGRAMS =  $(TEST_PROGS)	\
	simple				\
	flicker				\
	print-editor			\
	testaccel			\
	testadjustsize			\
	testappchooser			\
	testappchooserbutton		\
	testassistant			\
	testbbox			\
	testbuttons			\
	testcairo			\
	testcalendar			\
	testcombo			\
	testcombochange			\
	testcellrenderertext		\
	testclientmessage		\
	testdnd				\
	testellipsise			\
	testentrycompletion 		\
	testentryicons			\
	testfilechooser			\
	testfilechooserbutton		\
	testframe			\
	testgeometry			\
	testgiconpixbuf			\
	testgrid			\
	testgtk				\
	testheightforwidth		\
	testiconview			\
	testiconview-keynav		\
	testicontheme			\
	testimage			\
	testinput			\
	testmenubars			\
	testmountoperation		\
	testmultidisplay		\
	testmultiscreen			\
	testnotebookdnd			\
	testnouiprint			\
	testoffscreen			\
	testoffscreenwindow		\
	testorientable			\
	testprint			\
	testrecentchooser 		\
	testrecentchoosermenu		\
	testrichtext			\
	testscale			\
	testselection			\
	$(testsocket_programs)		\
	testspinbutton			\
	teststatusicon			\
	testtoolbar			\
	stresstest-toolbar		\
	testtreeedit			\
	testtreemodel			\
	testtreeview			\
	testtreefocus			\
	testtreeflow			\
	testtreecolumns			\
	testtreecolumnsizing		\
	testtreesort			\
	treestoretest			\
	testxinerama			\
	testwindows			\
	testmerge			\
	testactions			\
	testgrouping			\
	testtooltips			\
	testexpand			\
	testexpander			\
	testvolumebutton		\
	testscrolledwindow		\
<<<<<<< HEAD
	testcellarea
=======
	testswitch
>>>>>>> dd678ac3

if USE_X11
noinst_PROGRAMS += testerrors
endif

if HAVE_CXX
noinst_PROGRAMS += autotestkeywords
TESTS = autotestkeywords

autotestkeywords_SOURCES = autotestkeywords.cc
autotestkeywords_CPPFLAGS = -I$(srcdir)/dummy-headers

if HAVE_OBJC
autotestkeywords_CPPFLAGS += -DHAVE_OBJC=1 -x objective-c++
endif

endif

flicker_DEPENDENCIES = $(TEST_DEPS)
simple_DEPENDENCIES = $(TEST_DEPS)
print_editor_DEPENDENCIES = $(TEST_DEPS)
testheightforwidth_DEPENDENCIES = $(TEST_DEPS)
testicontheme_DEPENDENCIES = $(TEST_DEPS)
testiconview_DEPENDENCIES = $(TEST_DEPS)
testaccel_DEPENDENCIES = $(TEST_DEPS)
testadjustsize_DEPENDENCIES = $(TEST_DEPS)
testassistant_DEPENDENCIES = $(TEST_DEPS)
testbbox_DEPENDENCIES = $(TEST_DEPS)
testbuttons_DEPENDENCIES = $(TEST_DEPS)
testcairo_DEPENDENCIES = $(TEST_DEPS)
testcalendar_DEPENDENCIES = $(TEST_DEPS)
testcombo_DEPENDENCIES = $(TEST_DEPS)
testcombochange_DEPENDENCIES = $(TEST_DEPS)
testcellrenderertext_DEPENDENCIES = $(TEST_DEPS)
testclientmessage_DEPENDENCIES = $(TEST_DEPS)
testdnd_DEPENDENCIES = $(TEST_DEPS)
testellipsise_DEPENDENCIES = $(TEST_DEPS)
testentrycompletion_DEPENDENCIES = $(TEST_DEPS)
testentryicons_DEPENDENCIES = $(TEST_DEPS)
testerrors_DEPENDENCIES = $(TEST_DEPS)
testfilechooser_DEPENDENCIES = $(TEST_DEPS)
testfilechooserbutton_DEPENDENCIES = $(TEST_DEPS)
testframe_DEPENDENCIES = $(TEST_DEPS)
testgeometry_DEPENDENCIES = $(TEST_DEPS)
testgiconpixbuf = $(TEST_DEPS)
testgrid_DEPENDENCIES = $(TEST_DEPS)
testgtk_DEPENDENCIES = $(TEST_DEPS)
testinput_DEPENDENCIES = $(TEST_DEPS)
testimage_DEPENDENCIES = $(TEST_DEPS)
testmenubars_DEPENDENCIES = $(TEST_DEPS)
testmountoperation_DEPENDENCIES = $(TEST_DEPS)
testmultidisplay_DEPENDENCIES = $(TEST_DEPS)
testmultiscreen_DEPENDENCIES = $(TEST_DEPS)
testnotebookdnd_DEPENDENCIES = $(TEST_DEPS)
testnouiprint_DEPENDENCIES = $(TEST_DEPS)
testoffscreen_DEPENDENCIES = $(TEST_DEPS)
testoffscreenwindow_DEPENDENCIES = $(TEST_DEPS)
testappchooser_DEPENDENCIES = $(TEST_DEPS)
testappchooserbutton_DEPENDENCIES = $(TEST_DEPS)
testorientable_DEPENDENCIES = $(TEST_DEPS)
testprint_DEPENDENCIES = $(TEST_DEPS)
testrecentchooser_DEPENDENCIES = $(TEST_DEPS)
testrecentchoosermenu_DEPENDENCIES = $(TEST_DEPS)
testrichtext_DEPENDENCIES = $(TEST_DEPS)
testscale_DEPENDENCIES = $(TEST_DEPS)
testselection_DEPENDENCIES = $(TEST_DEPS)
testsocket_DEPENDENCIES = $(DEPS)
testsocket_child_DEPENDENCIES = $(DEPS)
testspinbutton_DEPENDENCIES = $(TEST_DEPS)
teststatusicon_DEPENDENCIES = $(TEST_DEPS)
#testtext_DEPENDENCIES = $(TEST_DEPS)
testtreeedit_DEPENDENCIES = $(DEPS)
testtreemodel_DEPENDENCIES = $(DEPS)
testtreeview_DEPENDENCIES = $(DEPS)
testtreefocus_DEPENDENCIES = $(DEPS)
testtreeflow_DEPENDENCIES = $(DEPS)
testtreecolumns_DEPENDENCIES = $(DEPS)
testtreecolumnsizing_DEPENDENCIES = $(DEPS)
testtreesort_DEPENDENCIES = $(DEPS)
treestoretest_DEPENDENCIES = $(TEST_DEPS)
testxinerama_DEPENDENCIES = $(TEST_DEPS)
testmerge_DEPENDENCIES = $(TEST_DEPS)
testactions_DEPENDENCIES = $(TEST_DEPS)
testgrouping_DEPENDENCIES = $(TEST_DEPS)
testtooltips_DEPENDENCIES = $(TEST_DEPS)
testvolumebutton_DEPENDENCIES = $(TEST_DEPS)
testscrolledwindow_DEPENDENCIES = $(TEST_DEPS)
testcellarea_DEPENDENCIES = $(TEST_DEPS)
testwindows_DEPENDENCIES = $(TEST_DEPS)
testexpand_DEPENDENCIES = $(TEST_DEPS)
testexpander_DEPENDENCIES = $(TEST_DEPS)
testswitch_DEPENDENCIES = $(TEST_DEPS)

flicker_LDADD = $(LDADDS)
simple_LDADD = $(LDADDS)
print_editor_LDADD = $(LDADDS)
testaccel_LDADD = $(LDADDS)
testadjustsize_LDADD = $(LDADDS)
testassistant_LDADD = $(LDADDS)
testbbox_LDADD = $(LDADDS)
testbuttons_LDADD = $(LDADDS)
testcairo_LDADD = $(LDADDS)
testcalendar_LDADD = $(LDADDS)
testcombo_LDADD = $(LDADDS)
testcombochange_LDADD = $(LDADDS)
testcellrenderertext_LDADD = $(LDADDS)
testclientmessage_LDADD = $(LDADDS)
testdnd_LDADD = $(LDADDS)
testellipsise_LDADD = $(LDADDS)
testentrycompletion_LDADD = $(LDADDS)
testentryicons_LDADD = $(LDADDS)
testerrors_LDADD = $(LDADDS)
testfilechooser_LDADD = $(LDADDS)
testfilechooserbutton_LDADD = $(LDADDS)
testframe_LDADD = $(LDADDS)
testgeometry_LDADD = $(LDADDS)
testgiconpixbuf_LDADD = $(LDADDS)
testgrid_LDADD = $(LDADDS)
testgtk_LDADD = $(LDADDS)
testheightforwidth_LDADD = $(LDADDS)
testicontheme_LDADD = $(LDADDS)
testiconview_LDADD = $(LDADDS)
testiconview_keynav_LDADD = $(LDADDS)
testinput_LDADD = $(LDADDS)
testimage_LDADD = $(LDADDS)
testmenubars_LDADD = $(LDADDS)
testmountoperation_LDADD = $(LDADDS)
testmultidisplay_LDADD = $(LDADDS)
testmultiscreen_LDADD = $(LDADDS)
testnotebookdnd_LDADD = $(LDADDS)
testnouiprint_LDADD = $(LDADDS)
testoffscreen_LDADD = $(LDADDS)
testoffscreenwindow_LDADD = $(LDADDS)
testappchooser_LDADD = $(LDADDS)
testappchooserbutton_LDADD = $(LDADDS)
testorientable_LDADD = $(LDADDS)
testprint_LDADD = $(LDADDS)
testrecentchooser_LDADD = $(LDADDS)
testrecentchoosermenu_LDADD = $(LDADDS)
testrichtext_LDADD = $(LDADDS)
testscale_LDADD = $(LDADDS)
testselection_LDADD = $(LDADDS)
testsocket_LDADD = $(LDADDS)
testsocket_child_LDADD = $(LDADDS)
testspinbutton_LDADD = $(LDADDS)
teststatusicon_LDADD = $(LDADDS)
testtoolbar_LDADD = $(LDADDS)
stresstest_toolbar_LDADD = $(LDADDS)
testtreeedit_LDADD = $(LDADDS)
testtreemodel_LDADD = $(LDADDS)
testtreeview_LDADD = $(LDADDS)
testtreefocus_LDADD = $(LDADDS)
testtreeflow_LDADD = $(LDADDS)
testtreecolumns_LDADD = $(LDADDS)
testtreecolumnsizing_LDADD = $(LDADDS)
testtreesort_LDADD = $(LDADDS)
#testtext_LDADD = $(LDADDS)
treestoretest_LDADD = $(LDADDS)
testxinerama_LDADD = $(LDADDS)
testmerge_LDADD = $(LDADDS)
testactions_LDADD = $(LDADDS)
testgrouping_LDADD = $(LDADDS)
testtooltips_LDADD = $(LDADDS)
testvolumebutton_LDADD = $(LDADDS)
testscrolledwindow_LDADD = $(LDADDS)
testcellarea_LDADD = $(LDADDS)
testwindows_LDADD = $(LDADDS)
testexpand_LDADD = $(LDADDS)
testexpander_LDADD = $(LDADDS)
testswitch_LDADD = $(LDADDS)

testentrycompletion_SOURCES = 	\
	prop-editor.c		\
	testentrycompletion.c

testentryicons_SOURCES =	\
	prop-editor.c		\
	testentryicons.c

testfilechooser_SOURCES = 	\
	prop-editor.c		\
	testfilechooser.c

testfilechooserbutton_SOURCES =	\
	prop-editor.c		\
	testfilechooserbutton.c

testgrid_SOURCES =	\
	testgrid.c

testgtk_SOURCES =	\
	prop-editor.c   \
	testgtk.c

testtreeedit_SOURCES = 	\
	testtreeedit.c

testtreemodel_SOURCES = \
	testtreemodel.c

testtreeview_SOURCES =	\
	prop-editor.c	\
	testtreeview.c

#testtext_SOURCES =	\
#	prop-editor.c	\
#	testtext.c

testtoolbar_SOURCES =	\
	testtoolbar.c	\
	prop-editor.c

testprint_SOURCES =    	\
	testprint.c		\
	testprintfileoperation.h \
	testprintfileoperation.c

testsocket_SOURCES =    	\
	testsocket.c		\
	testsocket_common.c

testsocket_child_SOURCES =    	\
	testsocket_child.c	\
	testsocket_common.c

testspinbutton_SOURCES =    	\
	testspinbutton.c

teststatusicon_SOURCES =    	\
	prop-editor.c		\
	teststatusicon.c

testmerge_SOURCES = 		\
	testmerge.c

testactions_SOURCES = 		\
	testactions.c

testbbox_SOURCES = 		\
	testbbox.c

testbuttons_SOURCES = 		\
	testbuttons.c

testframe_SOURCES = 		\
	testframe.c

testgeometry_SOURCES = 		\
	testgeometry.c

testgiconpixbuf_SOURCES =	\
	testgiconpixbuf.c

testiconview_SOURCES = 		\
	testiconview.c		\
	prop-editor.c

testiconview_keynav_SOURCES = 	\
	testiconview-keynav.c

testrecentchooser_SOURCES = 	\
	prop-editor.c 		\
	testrecentchooser.c

testgrouping_SOURCES =		\
	testgrouping.c

testtooltips_SOURCES =		\
	testtooltips.c

testrecentchoosermenu_SOURCES =	\
	testrecentchoosermenu.c

testvolumebutton_SOURCES =	\
	testvolumebutton.c

testscrolledwindow_SOURCES =	\
	testscrolledwindow.c

testcellarea_SOURCES =		\
	testcellarea.c		\
	cellareascaffold.c	\
	cellareascaffold.h

testoffscreen_SOURCES = 	\
	gtkoffscreenbox.c	\
	gtkoffscreenbox.h	\
	testoffscreen.c

testoffscreenwindow_SOURCES =	\
	testoffscreenwindow.c

testappchooser_SOURCES = \
	testappchooser.c

testappchooserbutton_SOURCES = \
	testappchooserbutton.c

testwindows_SOURCES = 	\
	testwindows.c

testexpand_SOURCES = testexpand.c

testexpander_SOURCES = testexpander.c

testswitch_SOURCES = testswitch.c

EXTRA_DIST += 			\
	prop-editor.h		\
	testgtk.1 		\
	testgtkrc 		\
	testgtkrc2 		\
	3DRings.xpm		\
	FilesQueue.xpm		\
	Modeller.xpm		\
	check-y.xpm		\
	check-n.xpm		\
	marble.xpm		\
	test.xpm		\
	check-y.xpm		\
	check-n.xpm		\
	test.xpm		\
	merge-1.ui		\
	merge-2.ui		\
	merge-3.ui		\
	gnome-textfile.png	\
	makefile.msc


-include $(top_srcdir)/git.mk<|MERGE_RESOLUTION|>--- conflicted
+++ resolved
@@ -98,11 +98,8 @@
 	testexpander			\
 	testvolumebutton		\
 	testscrolledwindow		\
-<<<<<<< HEAD
-	testcellarea
-=======
+	testcellarea			\
 	testswitch
->>>>>>> dd678ac3
 
 if USE_X11
 noinst_PROGRAMS += testerrors
